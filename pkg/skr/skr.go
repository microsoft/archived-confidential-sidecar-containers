// Copyright (c) Microsoft Corporation.
// Licensed under the MIT License.

package skr

import (
	"crypto/rand"
	"crypto/rsa"
<<<<<<< HEAD
=======
	"encoding/base64"
>>>>>>> c099f271
	"strings"

	"github.com/Microsoft/confidential-sidecar-containers/pkg/attest"
	"github.com/Microsoft/confidential-sidecar-containers/pkg/common"
	"github.com/pkg/errors"
	"github.com/sirupsen/logrus"
)

const (
	ResourceIdManagedHSM = "https%3A%2F%2Fmanagedhsm.azure.net"
	ResourceIdVault      = "https%3A%2F%2Fvault.azure.net"
)

// KeyDerivationBlob contains information about the key that needs to be derived
// from a secret that has been released
//
// Safe use of this is to ensure that the secret has enough entropy. Examples
// include RSA private keys.
type KeyDerivationBlob struct {
	Salt  string `json:"salt,omitempty`
	Label string `json:"label,omitemtpy`
}

// KeyBlob contains information about the managed hsm service that holds the secret
// to be released.
//
// Authority lists the valid MAA that can issue tokens that the managed hsm service
// will accept. The key imported to this managed hsm needs to have included the
// authority's endpoint as the authority in the SKR.

type KeyBlob struct {
	KID       string     `json:"kid"`
	KTY       string     `json:"kty,omitempty"`
	KeyOps    []string   `json:"key_ops,omitempty"`
	Authority attest.MAA `json:"authority"`
	MHSM      MHSM       `json:"mhsm"`
}

// SecureKeyRelease releases a secret identified by the KID and MHSM in the keyblob
//  1. Retrieve an MAA token using the attestation package. This token can be presented to a Azure Key
//     Vault managed HSM to release a secret.
//  2. Present the MAA token to the managed HSM for each secret that will be released. The managed HSM
//     uses the public key presented as runtime-claims in the MAA token to wrap the released secret. This
//     ensures that only the utility VM in posession of the private wrapping key can decrypt the material
//
// The method requires serveral attributes including the security policy, the keyblob that contains
// information about the mhsm, authority and the key to be released.
<<<<<<< HEAD
func SecureKeyRelease(identity common.Identity, SKRKeyBlob KeyBlob, uvmInformation common.UvmInformation) (_ []byte, err error) {
=======
//
// TO-DO: The if fetchSNPReportFlag codebase will be removed when pushed to public repo. It is here to
// allow testing on non-snp hw with fixed attestation reports.
func SecureKeyRelease(EncodedSecurityPolicy string, certCache attest.CertCache, identity common.Identity, SKRKeyBlob KeyBlob) (_ []byte, _ string, err error) {
>>>>>>> c099f271

	logrus.Debugf("Releasing key blob: %v", SKRKeyBlob)

	// Retrieve an MAA token

	var maaToken string

	// Generate an RSA pair that will be used for wrapping material released from a keyvault. MAA
	// expects the public wrapping key to be formatted as a JSON Web Key (JWK).

	// generate rsa key pair
	privateWrappingKey, err := rsa.GenerateKey(rand.Reader, RSASize)
	if err != nil {
		return nil, "", errors.Wrapf(err, "rsa key pair generation failed")
	}

	// construct the key blob
	jwkSetBytes, err := common.GenerateJWKSet(privateWrappingKey)
	if err != nil {
		return nil, "", errors.Wrapf(err, "generating key blob failed")
	}

<<<<<<< HEAD
	// Attest
	maaToken, err = attest.Attest(SKRKeyBlob.Authority, jwkSetBytes, uvmInformation)
	if err != nil {
		return nil, errors.Wrapf(err, "attestation failed")
=======
	// base64 decode the incoming encoded security policy
	if EncodedSecurityPolicy == "" {
		maaToken, err = attest.Attest(certCache, SKRKeyBlob.Authority, nil, jwkSetBytes)
		if err != nil {
			return nil, "", errors.Wrapf(err, "attestation failed")
		}
	} else {
		policyBlobBytes, err := base64.StdEncoding.DecodeString(EncodedSecurityPolicy)
		if err != nil {
			return nil, "", errors.Wrap(err, "decoding policy from Base64 format failed")
		}

		// Attest
		maaToken, err = attest.Attest(certCache, SKRKeyBlob.Authority, policyBlobBytes, jwkSetBytes)
		if err != nil {
			return nil, "", errors.Wrapf(err, "attestation failed")
		}
>>>>>>> c099f271
	}

	// 2. Interact with Azure Key Vault. The REST API of AKV requires
	//     authentication using an Azure authentication token.

	// retrieve an Azure authentication token for authenticating with AKV
	if SKRKeyBlob.MHSM.BearerToken == "" {
		var ResourceIDTemplate string
		// If endpoint contains managedhsm, request a token for managedhsm
		// resource; otherwise for a vault
		if strings.Contains(SKRKeyBlob.MHSM.Endpoint, "managedhsm") {
			ResourceIDTemplate = ResourceIdManagedHSM
		} else {
			ResourceIDTemplate = ResourceIdVault
		}

		token, err := common.GetToken(ResourceIDTemplate, identity)
		if err != nil {
			return nil, "", errors.Wrapf(err, "retrieving authentication token failed")
		}

		// set the azure authentication token to the MHSM instance
		SKRKeyBlob.MHSM.BearerToken = token.AccessToken
		logrus.Debugf("AAD Token: %s ", token.AccessToken)
	}

	// use the MAA token obtained from the mhsm's authority to retrieve the key identified by kid. The ReleaseKey
	// operation requires the private wrapping key to unwrap the encrypted key material released from
	// the managed HSM.

	key, kty, err := SKRKeyBlob.MHSM.ReleaseKey(maaToken, SKRKeyBlob.KID, privateWrappingKey)
	if err != nil {
		return nil, "", errors.Wrapf(err, "releasing the key %s failed", SKRKeyBlob.KID)
	}

	logrus.Debugf("Key Type: %s Key %v", kty, key)

	return key, kty, nil
}
<|MERGE_RESOLUTION|>--- conflicted
+++ resolved
@@ -1,152 +1,135 @@
-// Copyright (c) Microsoft Corporation.
-// Licensed under the MIT License.
-
-package skr
-
-import (
-	"crypto/rand"
-	"crypto/rsa"
-<<<<<<< HEAD
-=======
-	"encoding/base64"
->>>>>>> c099f271
-	"strings"
-
-	"github.com/Microsoft/confidential-sidecar-containers/pkg/attest"
-	"github.com/Microsoft/confidential-sidecar-containers/pkg/common"
-	"github.com/pkg/errors"
-	"github.com/sirupsen/logrus"
-)
-
-const (
-	ResourceIdManagedHSM = "https%3A%2F%2Fmanagedhsm.azure.net"
-	ResourceIdVault      = "https%3A%2F%2Fvault.azure.net"
-)
-
-// KeyDerivationBlob contains information about the key that needs to be derived
-// from a secret that has been released
-//
-// Safe use of this is to ensure that the secret has enough entropy. Examples
-// include RSA private keys.
-type KeyDerivationBlob struct {
-	Salt  string `json:"salt,omitempty`
-	Label string `json:"label,omitemtpy`
-}
-
-// KeyBlob contains information about the managed hsm service that holds the secret
-// to be released.
-//
-// Authority lists the valid MAA that can issue tokens that the managed hsm service
-// will accept. The key imported to this managed hsm needs to have included the
-// authority's endpoint as the authority in the SKR.
-
-type KeyBlob struct {
-	KID       string     `json:"kid"`
-	KTY       string     `json:"kty,omitempty"`
-	KeyOps    []string   `json:"key_ops,omitempty"`
-	Authority attest.MAA `json:"authority"`
-	MHSM      MHSM       `json:"mhsm"`
-}
-
-// SecureKeyRelease releases a secret identified by the KID and MHSM in the keyblob
-//  1. Retrieve an MAA token using the attestation package. This token can be presented to a Azure Key
-//     Vault managed HSM to release a secret.
-//  2. Present the MAA token to the managed HSM for each secret that will be released. The managed HSM
-//     uses the public key presented as runtime-claims in the MAA token to wrap the released secret. This
-//     ensures that only the utility VM in posession of the private wrapping key can decrypt the material
-//
-// The method requires serveral attributes including the security policy, the keyblob that contains
-// information about the mhsm, authority and the key to be released.
-<<<<<<< HEAD
-func SecureKeyRelease(identity common.Identity, SKRKeyBlob KeyBlob, uvmInformation common.UvmInformation) (_ []byte, err error) {
-=======
-//
-// TO-DO: The if fetchSNPReportFlag codebase will be removed when pushed to public repo. It is here to
-// allow testing on non-snp hw with fixed attestation reports.
-func SecureKeyRelease(EncodedSecurityPolicy string, certCache attest.CertCache, identity common.Identity, SKRKeyBlob KeyBlob) (_ []byte, _ string, err error) {
->>>>>>> c099f271
-
-	logrus.Debugf("Releasing key blob: %v", SKRKeyBlob)
-
-	// Retrieve an MAA token
-
-	var maaToken string
-
-	// Generate an RSA pair that will be used for wrapping material released from a keyvault. MAA
-	// expects the public wrapping key to be formatted as a JSON Web Key (JWK).
-
-	// generate rsa key pair
-	privateWrappingKey, err := rsa.GenerateKey(rand.Reader, RSASize)
-	if err != nil {
-		return nil, "", errors.Wrapf(err, "rsa key pair generation failed")
-	}
-
-	// construct the key blob
-	jwkSetBytes, err := common.GenerateJWKSet(privateWrappingKey)
-	if err != nil {
-		return nil, "", errors.Wrapf(err, "generating key blob failed")
-	}
-
-<<<<<<< HEAD
-	// Attest
-	maaToken, err = attest.Attest(SKRKeyBlob.Authority, jwkSetBytes, uvmInformation)
-	if err != nil {
-		return nil, errors.Wrapf(err, "attestation failed")
-=======
-	// base64 decode the incoming encoded security policy
-	if EncodedSecurityPolicy == "" {
-		maaToken, err = attest.Attest(certCache, SKRKeyBlob.Authority, nil, jwkSetBytes)
-		if err != nil {
-			return nil, "", errors.Wrapf(err, "attestation failed")
-		}
-	} else {
-		policyBlobBytes, err := base64.StdEncoding.DecodeString(EncodedSecurityPolicy)
-		if err != nil {
-			return nil, "", errors.Wrap(err, "decoding policy from Base64 format failed")
-		}
-
-		// Attest
-		maaToken, err = attest.Attest(certCache, SKRKeyBlob.Authority, policyBlobBytes, jwkSetBytes)
-		if err != nil {
-			return nil, "", errors.Wrapf(err, "attestation failed")
-		}
->>>>>>> c099f271
-	}
-
-	// 2. Interact with Azure Key Vault. The REST API of AKV requires
-	//     authentication using an Azure authentication token.
-
-	// retrieve an Azure authentication token for authenticating with AKV
-	if SKRKeyBlob.MHSM.BearerToken == "" {
-		var ResourceIDTemplate string
-		// If endpoint contains managedhsm, request a token for managedhsm
-		// resource; otherwise for a vault
-		if strings.Contains(SKRKeyBlob.MHSM.Endpoint, "managedhsm") {
-			ResourceIDTemplate = ResourceIdManagedHSM
-		} else {
-			ResourceIDTemplate = ResourceIdVault
-		}
-
-		token, err := common.GetToken(ResourceIDTemplate, identity)
-		if err != nil {
-			return nil, "", errors.Wrapf(err, "retrieving authentication token failed")
-		}
-
-		// set the azure authentication token to the MHSM instance
-		SKRKeyBlob.MHSM.BearerToken = token.AccessToken
-		logrus.Debugf("AAD Token: %s ", token.AccessToken)
-	}
-
-	// use the MAA token obtained from the mhsm's authority to retrieve the key identified by kid. The ReleaseKey
-	// operation requires the private wrapping key to unwrap the encrypted key material released from
-	// the managed HSM.
-
-	key, kty, err := SKRKeyBlob.MHSM.ReleaseKey(maaToken, SKRKeyBlob.KID, privateWrappingKey)
-	if err != nil {
-		return nil, "", errors.Wrapf(err, "releasing the key %s failed", SKRKeyBlob.KID)
-	}
-
-	logrus.Debugf("Key Type: %s Key %v", kty, key)
-
-	return key, kty, nil
-}
+// Copyright (c) Microsoft Corporation.
+// Licensed under the MIT License.
+
+package skr
+
+import (
+	"crypto/rand"
+	"crypto/rsa"
+	"encoding/base64"
+	"strings"
+
+	"github.com/Microsoft/confidential-sidecar-containers/pkg/attest"
+	"github.com/Microsoft/confidential-sidecar-containers/pkg/common"
+	"github.com/pkg/errors"
+	"github.com/sirupsen/logrus"
+)
+
+const (
+	ResourceIdManagedHSM = "https%3A%2F%2Fmanagedhsm.azure.net"
+	ResourceIdVault      = "https%3A%2F%2Fvault.azure.net"
+)
+
+// KeyDerivationBlob contains information about the key that needs to be derived
+// from a secret that has been released
+//
+// Safe use of this is to ensure that the secret has enough entropy. Examples
+// include RSA private keys.
+type KeyDerivationBlob struct {
+	Salt  string `json:"salt,omitempty`
+	Label string `json:"label,omitemtpy`
+}
+
+// KeyBlob contains information about the managed hsm service that holds the secret
+// to be released.
+//
+// Authority lists the valid MAA that can issue tokens that the managed hsm service
+// will accept. The key imported to this managed hsm needs to have included the
+// authority's endpoint as the authority in the SKR.
+
+type KeyBlob struct {
+	KID       string     `json:"kid"`
+	KTY       string     `json:"kty,omitempty"`
+	KeyOps    []string   `json:"key_ops,omitempty"`
+	Authority attest.MAA `json:"authority"`
+	MHSM      MHSM       `json:"mhsm"`
+}
+
+// SecureKeyRelease releases a secret identified by the KID and MHSM in the keyblob
+//  1. Retrieve an MAA token using the attestation package. This token can be presented to a Azure Key
+//     Vault managed HSM to release a secret.
+//  2. Present the MAA token to the managed HSM for each secret that will be released. The managed HSM
+//     uses the public key presented as runtime-claims in the MAA token to wrap the released secret. This
+//     ensures that only the utility VM in posession of the private wrapping key can decrypt the material
+//
+// The method requires serveral attributes including the security policy, the keyblob that contains
+// information about the mhsm, authority and the key to be released.
+func SecureKeyRelease(identity common.Identity, SKRKeyBlob KeyBlob, uvmInformation common.UvmInformation) (_ []byte, err error) {
+
+	logrus.Debugf("Releasing key blob: %v", SKRKeyBlob)
+
+	// Retrieve an MAA token
+
+	var maaToken string
+
+	// Generate an RSA pair that will be used for wrapping material released from a keyvault. MAA
+	// expects the public wrapping key to be formatted as a JSON Web Key (JWK).
+
+	// generate rsa key pair
+	privateWrappingKey, err := rsa.GenerateKey(rand.Reader, RSASize)
+	if err != nil {
+		return nil, "", errors.Wrapf(err, "rsa key pair generation failed")
+	}
+
+	// construct the key blob
+	jwkSetBytes, err := common.GenerateJWKSet(privateWrappingKey)
+	if err != nil {
+		return nil, "", errors.Wrapf(err, "generating key blob failed")
+	}
+
+	// base64 decode the incoming encoded security policy
+	if EncodedSecurityPolicy == "" {
+		maaToken, err = attest.Attest(SKRKeyBlob.Authority, jwkSetBytes, uvmInformation)
+		if err != nil {
+			return nil, "", errors.Wrapf(err, "attestation failed")
+		}
+	} else {
+		policyBlobBytes, err := base64.StdEncoding.DecodeString(EncodedSecurityPolicy)
+		if err != nil {
+			return nil, "", errors.Wrap(err, "decoding policy from Base64 format failed")
+		}
+
+		// Attest
+		maaToken, err = attest.Attest(certCache, SKRKeyBlob.Authority, policyBlobBytes, jwkSetBytes)
+		if err != nil {
+			return nil, "", errors.Wrapf(err, "attestation failed")
+		}
+	}
+
+	// 2. Interact with Azure Key Vault. The REST API of AKV requires
+	//     authentication using an Azure authentication token.
+
+	// retrieve an Azure authentication token for authenticating with AKV
+	if SKRKeyBlob.MHSM.BearerToken == "" {
+		var ResourceIDTemplate string
+		// If endpoint contains managedhsm, request a token for managedhsm
+		// resource; otherwise for a vault
+		if strings.Contains(SKRKeyBlob.MHSM.Endpoint, "managedhsm") {
+			ResourceIDTemplate = ResourceIdManagedHSM
+		} else {
+			ResourceIDTemplate = ResourceIdVault
+		}
+
+		token, err := common.GetToken(ResourceIDTemplate, identity)
+		if err != nil {
+			return nil, "", errors.Wrapf(err, "retrieving authentication token failed")
+		}
+
+		// set the azure authentication token to the MHSM instance
+		SKRKeyBlob.MHSM.BearerToken = token.AccessToken
+		logrus.Debugf("AAD Token: %s ", token.AccessToken)
+	}
+
+	// use the MAA token obtained from the mhsm's authority to retrieve the key identified by kid. The ReleaseKey
+	// operation requires the private wrapping key to unwrap the encrypted key material released from
+	// the managed HSM.
+
+	key, kty, err := SKRKeyBlob.MHSM.ReleaseKey(maaToken, SKRKeyBlob.KID, privateWrappingKey)
+	if err != nil {
+		return nil, "", errors.Wrapf(err, "releasing the key %s failed", SKRKeyBlob.KID)
+	}
+
+	logrus.Debugf("Key Type: %s Key %v", kty, key)
+
+	return key, kty, nil
+}