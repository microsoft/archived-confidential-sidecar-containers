--- conflicted
+++ resolved
@@ -30,19 +30,15 @@
 	// JWT tokens comprise three fields. the second field is the payload (or claims).
 	// we care about the `aud` attribute of the payload
 	curentTokenFields := strings.Split(currentToken, ".")
-<<<<<<< HEAD
 	logrus.Infof("current token fields: %v", curentTokenFields)
 
-	payload, err := base64.RawStdEncoding.DecodeString(curentTokenFields[1])
+	payload, err := base64.RawURLEncoding.DecodeString(curentTokenFields[1])
 	if err != nil {
 		logrus.Errorf("Error decoding base64 token payload: %v", err)
 		return 0
 	}
 	logrus.Infof("current token payload: %v", string(payload))
 
-=======
-	payload, _ := base64.RawURLEncoding.DecodeString(curentTokenFields[1])
->>>>>>> 865ec9c6
 	var payloadMap map[string]interface{}
 	err = json.Unmarshal([]byte(payload), &payloadMap)
 	if err != nil {
