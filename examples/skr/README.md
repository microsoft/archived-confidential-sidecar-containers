# Attestation and Secure Key Release Sidecar Example

## Table of Contents
- [Policy generation](#policy-generation)
- [Step by Step Example](#step-by-step-example)

In our confidential container group example, we will deploy the skr sidecar along with a set of test containers that exercise and test the REST API.
- **skr sidecar.** The sidecar’s entry point is /skr.sh which uses the SkrSideCarArgs environment variable to pass the certificate cache endpoint information.
- **attest/raw test.** The sidecar’s entry point is /tests/skr/attest_client.sh which uses the AttestClientRuntimeData environment variable to pass a blob whose sha-256 digest will be encoded in the raw attestation report as report_data.
- **attest/maa test.** The sidecar’s entry point is /tests/skr/attest_client.sh which uses two environment variables: (i) AttestClientMAAEndpoint passes the Microsoft Azure Attestation endpoint which will author the attestation token, (ii) AttestClientRuntimeData passes a blob whose sha-256 digest will be encoded in the attestation token as runtime claim.
- **key/release test.** The sidecar’s entry point is /tests/skr/skr_client.sh which uses the three environment variables: (i) SkrClientKID passes the key identifier of the key to be released from the key vault, (ii) SkrClientAKVEndpoint passes the key vault endpoint from which the key will be released, and (iii) SkrClientMAAEndpoint passes the Microsoft Azure Attestation endpoint shall author the attestation token required for releasing the secret. The MAA endpoint shall be the same as the one specified in the SKR policy during the key import to the key vault.


### Policy generation
Deploying a confidential container group requires generating a security policy that restricts what containers can run within the container group. To generate security policies, install the Azure `confcom` CLI extension by following the instructions [here](https://github.com/Azure/azure-cli-extensions/tree/main/src/confcom/azext_confcom#microsoft-azure-cli-confcom-extension-examples).  

The ARM template can be used directly to generate a security policy. The following command generates a security policy and automatically injects it into the template. Make sure `--debug-mode` option is included so that the generated policy allows shelling into container to see the released key in this example. NOTE: the current image used in the ARM template is built upon commit id a82b530. 

```
az confcom acipolicygen -a aci-skr-arm-template.json --debug-mode
```

<<<<<<< HEAD
The ARM template file includes three entries: (i) skr sidecar container which whitelists the /skr.sh as entry point command and the environment variable SkrSideCarArgs used by the script, (ii) attest_client container which whitelists the /tests/skr/attest_client.sh as entry point command and a set of environment variables used by the script and whose names begin with AttestClient, and  (iii) skr_client container which whitelists the /tests/skr/skr_client.sh as entry point command and a set of environment variables used by the script and whose names begin with SkrClient. 
=======
The ARM template file includes three entries: (i) skr sidecar container which whitelists the /skr.sh as entry point command and the environment variable SkrSideCarArgs used by the script, (ii) attest_client container which whitelists the /tests/skr/attest_client.sh as entry point command and a set of environment variables used by the script and whose names begin with AttestClient, and  (iii) skr_client container which whitelists the /tests/skr_client.sh as entry point command and a set of environment variables used by the script and whose names begin with SkrClient. 
>>>>>>> 865ec9c6
Please note that:
- The skr sidecar must be allowed to execute as elevated because it needs access to the PSP which is mounted as a device at /dev/sev. 
- The policy includes one entry for both attestation tests, as both tests use the same entry point and a superset of environment variables whitelisted by the AttestClient regular expression.


### Step by Step Example 

Here is an example of running skr sidecar on confidential ACI. The MAA endpoint is the value of env var [`SkrClientMAAEndpoint`](aci-arm-template.json?plain=1#L55). 
The managed HSM instance endpoint corresponds to [`SkrClientAKVEndpoint`](aci-arm-template.json?plain=1#L59). We will also import a key into managed HSM under the name [`doc-sample-key-release`](aci-arm-template.json?plain=1#L64)


#### 1. Obtain an Attestation Endpoint

If you don't already have a valid attestation endpoint, create a [Microsoft Azure Attestation](https://learn.microsoft.com/en-us/azure/attestation/overview) endpoint to author the attestation token and run the following command to get the endpoint value:

```
az attestation show --name "<ATTESTATION PROVIDER NAME>" --resource-group "<RESOURCE GROUP>"
```

Copy the AttestURI endpoint value (sans https://) to the [Attestation Authority endpoint](importkeyconfig.json#L6) in `importkeyconfig.json` and to [SkrClientMAAEndpoint](aci-arm-template.json#L56) and [AttestClientMAAEndpoint](aci-arm-template.json#L106) in `aci-arm-template.json`.


#### 2. Generate User Managed Identity 

The user needs to instantiate an Azure Key Vault resource that supports storing keys in an HSM: a [Premium vault](https://learn.microsoft.com/en-us/azure/key-vault/general/overview) or an [MHSM resource](https://docs.microsoft.com/en-us/azure/key-vault/managed-hsm/overview).

After setting up an Azure Key Vault resource, generate a user-assigned managed identity that will be attached to the container group so that the containers have the correct access permissions to Azure services and resources. The managed identity needs *Key Vault Crypto Officer* and *Key Vault Crypto User* roles if using AKV key vault or *Managed HSM Crypto Officer* and *Managed HSM Crypto User* roles for /keys if using AKV managed HSM. More information about creating identities can be found [here.](https://docs.microsoft.com/en-us/azure/active-directory/managed-identities-azure-resources/)

If you already have a user-assigned managed identity with the appropriate access permissions, run the following command to list the managed identities for a resource group:

```
az identity list -g <RESOURCE GROUP>
```

Or you can use the following command if you know the name of the managed identity and the resource group:

```
az identity show -g <RESOURCE GROUP> -n <MANAGED IDENTITY NAME>
```

Replace [managed-identity-with-right-permissions-to-key-vault](aci-arm-template.json#:~:text=%22%3Cmanaged%2Didentity%2Dwith%2Dright%2Dpermissions%2Dto%2Dkey%2Dvault%3E%22) of `aci-arm-template.json` with the identity ID.


#### 3. Populate Image Registry Credentials

Update the [image registry credentials](aci-arm-template.json?plain=1#L123) on the ARM template in order to access a private container registry. The credential could be either a managed identity or username/password. This section is not needed for public images. 


#### 4. Obtain the AAD token

The AAD token with permission to AKV/mHSM can be obtained with the following command:

```
az account get-access-token --resource https://managedhsm.azure.net
```

Replace [AAD token](importkeyconfig.json#L11) in `importkeyconfig.json` and [SkrClientAKVEndpoint](aci-arm-template.json#L60) in `aci-arm-template.json` with the output accessToken.


#### 5. Fill in Key Information

After setting up an [Azure Key Vault resource](#import-key), fill in the `importkeyconfig.json` file with the name of the key to be created and imported into the key vault [Key name](importkeyconfig.json#L3).

Additionally, fill in the optional [key derivation](importkeyconfig.json#L14) for RSA keys and [Key type: `RSA-HSM` or `oct-HSM`](importkeyconfig.json#L4) fields or remove these fields from the `importkeyconfig.json` file.

Copy the key name into [SkrClientKID](aci-arm-template.json#L64) in the `aci-arm-template.json`.


#### 6. Generate Security Policy

At this point, the `aci-arm-template.json` file should be filled out except for the `ccepolicy` field. After installing the [Azure `confcom` CLI extension](#policy-generation), run the following command to generate the security policy and include the `--debug-mode` option so that the policy allows users to shell into the container. 

```
az confcom acipolicygen -a aci-arm-template.json --debug-mode
```

This should prompt you to automatically populate the [cce policy](aci-arm-template.json#L142) field of `aci-arm-template.json.`


#### 7. Generate Security Policy Hash 

Use the tools in this repository to obtain the security hash of the generated policy and the key to be imported into AKV/mHSM. Start by cloning the repository locally:

```
git clone git@github.com:microsoft/confidential-sidecar-containers.git
```

Copy the value of the generated `ccePolicy` from the ARM template and at the root of the cloned repo, obtain the sha256 hash of the security policy by running: 

```
go run tools/securitypolicydigest/main.go -p ccePolicyValue
```

At the end of the command output, you should see something similar to the following: 

    inittimeData sha-256 digest **aaa4e****cc09d**

Copy the digest and replace the [hash-digest-of-the-security-policy](importkeyconfig.json#L22) string of the `importkeyconfig.json` file.


#### 8. Import Keys into mHSM/AKV

Once the key vault resource is ready and the `importkeyconfig.json` file is completely filled out, the user can import `RSA-HSM` or `oct-HSM` keys into it using the `importkey` tool placed under `<parent_repo_dir>/tools/importkey` as discussed in the tools' [readme file](https://github.com/microsoft/confidential-sidecar-containers/tree/main/tools/importkey).

A fake encryption key is used in the command below to see the key get released. To import the key into AKV/mHSM, use the following command:

```
go run /tools/importkey/main.go -c importkeyconfig.json -kh encryptionKey
```

Upon successful import completion, you should see something similar to the following: 

```
[34 71 33 117 113 25 191 84 199 236 137 166 201 103 83 20 203 233 66 236 121 110 223 2 122 99 106 20 22 212 49 224]
https://accmhsm.managedhsm.azure.net/keys/doc-sample-key-release/8659****0cdff08
{"version":"0.2","anyOf":[{"authority":"https://sharedeus2.eus2.test.attest.azure.net","allOf":[{"claim":"x-ms-sevsnpvm-hostdata","equals":"aaa7***7cc09d"},{"claim":"x-ms-compliance-status","equals":"azure-compliant-uvm"},{"claim":"x-ms-sevsnpvm-is-debuggable","equals":"false"}]}]}
```

In this case, use the following commands to verify the key has been successfully imported: 

```
az account set --subscription "<SUBSCRIPTION>"
az keyvault key list --hsm-name <MHSM NAME> -o table
```

#### 9. Deployment

Go to Azure portal and click on `deploy a custom template`, then click `Build your own template in the editor`. By this time, the `aci-arm-template.json` file should be completely filled out. Copy and paste the ARM template into the field start a deployment. Once deployment is done, to verify the key has been successful released, shell into the `skr-sidecar-container` container and see the log.txt and you should see the following log message: 

```
level=debug msg=Releasing key blob: {doc-sample-key-release}
```

Alternatively, you can shell into the container `test-skr-client-hsm-skr` and the released key is in keyrelease.out. <|MERGE_RESOLUTION|>--- conflicted
+++ resolved
@@ -1,161 +1,157 @@
-# Attestation and Secure Key Release Sidecar Example
-
-## Table of Contents
-- [Policy generation](#policy-generation)
-- [Step by Step Example](#step-by-step-example)
-
-In our confidential container group example, we will deploy the skr sidecar along with a set of test containers that exercise and test the REST API.
-- **skr sidecar.** The sidecar’s entry point is /skr.sh which uses the SkrSideCarArgs environment variable to pass the certificate cache endpoint information.
-- **attest/raw test.** The sidecar’s entry point is /tests/skr/attest_client.sh which uses the AttestClientRuntimeData environment variable to pass a blob whose sha-256 digest will be encoded in the raw attestation report as report_data.
-- **attest/maa test.** The sidecar’s entry point is /tests/skr/attest_client.sh which uses two environment variables: (i) AttestClientMAAEndpoint passes the Microsoft Azure Attestation endpoint which will author the attestation token, (ii) AttestClientRuntimeData passes a blob whose sha-256 digest will be encoded in the attestation token as runtime claim.
-- **key/release test.** The sidecar’s entry point is /tests/skr/skr_client.sh which uses the three environment variables: (i) SkrClientKID passes the key identifier of the key to be released from the key vault, (ii) SkrClientAKVEndpoint passes the key vault endpoint from which the key will be released, and (iii) SkrClientMAAEndpoint passes the Microsoft Azure Attestation endpoint shall author the attestation token required for releasing the secret. The MAA endpoint shall be the same as the one specified in the SKR policy during the key import to the key vault.
-
-
-### Policy generation
-Deploying a confidential container group requires generating a security policy that restricts what containers can run within the container group. To generate security policies, install the Azure `confcom` CLI extension by following the instructions [here](https://github.com/Azure/azure-cli-extensions/tree/main/src/confcom/azext_confcom#microsoft-azure-cli-confcom-extension-examples).  
-
-The ARM template can be used directly to generate a security policy. The following command generates a security policy and automatically injects it into the template. Make sure `--debug-mode` option is included so that the generated policy allows shelling into container to see the released key in this example. NOTE: the current image used in the ARM template is built upon commit id a82b530. 
-
-```
-az confcom acipolicygen -a aci-skr-arm-template.json --debug-mode
-```
-
-<<<<<<< HEAD
-The ARM template file includes three entries: (i) skr sidecar container which whitelists the /skr.sh as entry point command and the environment variable SkrSideCarArgs used by the script, (ii) attest_client container which whitelists the /tests/skr/attest_client.sh as entry point command and a set of environment variables used by the script and whose names begin with AttestClient, and  (iii) skr_client container which whitelists the /tests/skr/skr_client.sh as entry point command and a set of environment variables used by the script and whose names begin with SkrClient. 
-=======
-The ARM template file includes three entries: (i) skr sidecar container which whitelists the /skr.sh as entry point command and the environment variable SkrSideCarArgs used by the script, (ii) attest_client container which whitelists the /tests/skr/attest_client.sh as entry point command and a set of environment variables used by the script and whose names begin with AttestClient, and  (iii) skr_client container which whitelists the /tests/skr_client.sh as entry point command and a set of environment variables used by the script and whose names begin with SkrClient. 
->>>>>>> 865ec9c6
-Please note that:
-- The skr sidecar must be allowed to execute as elevated because it needs access to the PSP which is mounted as a device at /dev/sev. 
-- The policy includes one entry for both attestation tests, as both tests use the same entry point and a superset of environment variables whitelisted by the AttestClient regular expression.
-
-
-### Step by Step Example 
-
-Here is an example of running skr sidecar on confidential ACI. The MAA endpoint is the value of env var [`SkrClientMAAEndpoint`](aci-arm-template.json?plain=1#L55). 
-The managed HSM instance endpoint corresponds to [`SkrClientAKVEndpoint`](aci-arm-template.json?plain=1#L59). We will also import a key into managed HSM under the name [`doc-sample-key-release`](aci-arm-template.json?plain=1#L64)
-
-
-#### 1. Obtain an Attestation Endpoint
-
-If you don't already have a valid attestation endpoint, create a [Microsoft Azure Attestation](https://learn.microsoft.com/en-us/azure/attestation/overview) endpoint to author the attestation token and run the following command to get the endpoint value:
-
-```
-az attestation show --name "<ATTESTATION PROVIDER NAME>" --resource-group "<RESOURCE GROUP>"
-```
-
-Copy the AttestURI endpoint value (sans https://) to the [Attestation Authority endpoint](importkeyconfig.json#L6) in `importkeyconfig.json` and to [SkrClientMAAEndpoint](aci-arm-template.json#L56) and [AttestClientMAAEndpoint](aci-arm-template.json#L106) in `aci-arm-template.json`.
-
-
-#### 2. Generate User Managed Identity 
-
-The user needs to instantiate an Azure Key Vault resource that supports storing keys in an HSM: a [Premium vault](https://learn.microsoft.com/en-us/azure/key-vault/general/overview) or an [MHSM resource](https://docs.microsoft.com/en-us/azure/key-vault/managed-hsm/overview).
-
-After setting up an Azure Key Vault resource, generate a user-assigned managed identity that will be attached to the container group so that the containers have the correct access permissions to Azure services and resources. The managed identity needs *Key Vault Crypto Officer* and *Key Vault Crypto User* roles if using AKV key vault or *Managed HSM Crypto Officer* and *Managed HSM Crypto User* roles for /keys if using AKV managed HSM. More information about creating identities can be found [here.](https://docs.microsoft.com/en-us/azure/active-directory/managed-identities-azure-resources/)
-
-If you already have a user-assigned managed identity with the appropriate access permissions, run the following command to list the managed identities for a resource group:
-
-```
-az identity list -g <RESOURCE GROUP>
-```
-
-Or you can use the following command if you know the name of the managed identity and the resource group:
-
-```
-az identity show -g <RESOURCE GROUP> -n <MANAGED IDENTITY NAME>
-```
-
-Replace [managed-identity-with-right-permissions-to-key-vault](aci-arm-template.json#:~:text=%22%3Cmanaged%2Didentity%2Dwith%2Dright%2Dpermissions%2Dto%2Dkey%2Dvault%3E%22) of `aci-arm-template.json` with the identity ID.
-
-
-#### 3. Populate Image Registry Credentials
-
-Update the [image registry credentials](aci-arm-template.json?plain=1#L123) on the ARM template in order to access a private container registry. The credential could be either a managed identity or username/password. This section is not needed for public images. 
-
-
-#### 4. Obtain the AAD token
-
-The AAD token with permission to AKV/mHSM can be obtained with the following command:
-
-```
-az account get-access-token --resource https://managedhsm.azure.net
-```
-
-Replace [AAD token](importkeyconfig.json#L11) in `importkeyconfig.json` and [SkrClientAKVEndpoint](aci-arm-template.json#L60) in `aci-arm-template.json` with the output accessToken.
-
-
-#### 5. Fill in Key Information
-
-After setting up an [Azure Key Vault resource](#import-key), fill in the `importkeyconfig.json` file with the name of the key to be created and imported into the key vault [Key name](importkeyconfig.json#L3).
-
-Additionally, fill in the optional [key derivation](importkeyconfig.json#L14) for RSA keys and [Key type: `RSA-HSM` or `oct-HSM`](importkeyconfig.json#L4) fields or remove these fields from the `importkeyconfig.json` file.
-
-Copy the key name into [SkrClientKID](aci-arm-template.json#L64) in the `aci-arm-template.json`.
-
-
-#### 6. Generate Security Policy
-
-At this point, the `aci-arm-template.json` file should be filled out except for the `ccepolicy` field. After installing the [Azure `confcom` CLI extension](#policy-generation), run the following command to generate the security policy and include the `--debug-mode` option so that the policy allows users to shell into the container. 
-
-```
-az confcom acipolicygen -a aci-arm-template.json --debug-mode
-```
-
-This should prompt you to automatically populate the [cce policy](aci-arm-template.json#L142) field of `aci-arm-template.json.`
-
-
-#### 7. Generate Security Policy Hash 
-
-Use the tools in this repository to obtain the security hash of the generated policy and the key to be imported into AKV/mHSM. Start by cloning the repository locally:
-
-```
-git clone git@github.com:microsoft/confidential-sidecar-containers.git
-```
-
-Copy the value of the generated `ccePolicy` from the ARM template and at the root of the cloned repo, obtain the sha256 hash of the security policy by running: 
-
-```
-go run tools/securitypolicydigest/main.go -p ccePolicyValue
-```
-
-At the end of the command output, you should see something similar to the following: 
-
-    inittimeData sha-256 digest **aaa4e****cc09d**
-
-Copy the digest and replace the [hash-digest-of-the-security-policy](importkeyconfig.json#L22) string of the `importkeyconfig.json` file.
-
-
-#### 8. Import Keys into mHSM/AKV
-
-Once the key vault resource is ready and the `importkeyconfig.json` file is completely filled out, the user can import `RSA-HSM` or `oct-HSM` keys into it using the `importkey` tool placed under `<parent_repo_dir>/tools/importkey` as discussed in the tools' [readme file](https://github.com/microsoft/confidential-sidecar-containers/tree/main/tools/importkey).
-
-A fake encryption key is used in the command below to see the key get released. To import the key into AKV/mHSM, use the following command:
-
-```
-go run /tools/importkey/main.go -c importkeyconfig.json -kh encryptionKey
-```
-
-Upon successful import completion, you should see something similar to the following: 
-
-```
-[34 71 33 117 113 25 191 84 199 236 137 166 201 103 83 20 203 233 66 236 121 110 223 2 122 99 106 20 22 212 49 224]
-https://accmhsm.managedhsm.azure.net/keys/doc-sample-key-release/8659****0cdff08
-{"version":"0.2","anyOf":[{"authority":"https://sharedeus2.eus2.test.attest.azure.net","allOf":[{"claim":"x-ms-sevsnpvm-hostdata","equals":"aaa7***7cc09d"},{"claim":"x-ms-compliance-status","equals":"azure-compliant-uvm"},{"claim":"x-ms-sevsnpvm-is-debuggable","equals":"false"}]}]}
-```
-
-In this case, use the following commands to verify the key has been successfully imported: 
-
-```
-az account set --subscription "<SUBSCRIPTION>"
-az keyvault key list --hsm-name <MHSM NAME> -o table
-```
-
-#### 9. Deployment
-
-Go to Azure portal and click on `deploy a custom template`, then click `Build your own template in the editor`. By this time, the `aci-arm-template.json` file should be completely filled out. Copy and paste the ARM template into the field start a deployment. Once deployment is done, to verify the key has been successful released, shell into the `skr-sidecar-container` container and see the log.txt and you should see the following log message: 
-
-```
-level=debug msg=Releasing key blob: {doc-sample-key-release}
-```
-
+# Attestation and Secure Key Release Sidecar Example
+
+## Table of Contents
+- [Policy generation](#policy-generation)
+- [Step by Step Example](#step-by-step-example)
+
+In our confidential container group example, we will deploy the skr sidecar along with a set of test containers that exercise and test the REST API.
+- **skr sidecar.** The sidecar’s entry point is /skr.sh which uses the SkrSideCarArgs environment variable to pass the certificate cache endpoint information.
+- **attest/raw test.** The sidecar’s entry point is /tests/skr/attest_client.sh which uses the AttestClientRuntimeData environment variable to pass a blob whose sha-256 digest will be encoded in the raw attestation report as report_data.
+- **attest/maa test.** The sidecar’s entry point is /tests/skr/attest_client.sh which uses two environment variables: (i) AttestClientMAAEndpoint passes the Microsoft Azure Attestation endpoint which will author the attestation token, (ii) AttestClientRuntimeData passes a blob whose sha-256 digest will be encoded in the attestation token as runtime claim.
+- **key/release test.** The sidecar’s entry point is /tests/skr/skr_client.sh which uses the three environment variables: (i) SkrClientKID passes the key identifier of the key to be released from the key vault, (ii) SkrClientAKVEndpoint passes the key vault endpoint from which the key will be released, and (iii) SkrClientMAAEndpoint passes the Microsoft Azure Attestation endpoint shall author the attestation token required for releasing the secret. The MAA endpoint shall be the same as the one specified in the SKR policy during the key import to the key vault.
+
+
+### Policy generation
+Deploying a confidential container group requires generating a security policy that restricts what containers can run within the container group. To generate security policies, install the Azure `confcom` CLI extension by following the instructions [here](https://github.com/Azure/azure-cli-extensions/tree/main/src/confcom/azext_confcom#microsoft-azure-cli-confcom-extension-examples).  
+
+The ARM template can be used directly to generate a security policy. The following command generates a security policy and automatically injects it into the template. Make sure `--debug-mode` option is included so that the generated policy allows shelling into container to see the released key in this example. NOTE: the current image used in the ARM template is built upon commit id a82b530. 
+
+```
+az confcom acipolicygen -a aci-skr-arm-template.json --debug-mode
+```
+
+The ARM template file includes three entries: (i) skr sidecar container which whitelists the /skr.sh as entry point command and the environment variable SkrSideCarArgs used by the script, (ii) attest_client container which whitelists the /tests/skr/attest_client.sh as entry point command and a set of environment variables used by the script and whose names begin with AttestClient, and  (iii) skr_client container which whitelists the /tests/skr_client.sh as entry point command and a set of environment variables used by the script and whose names begin with SkrClient. 
+Please note that:
+- The skr sidecar must be allowed to execute as elevated because it needs access to the PSP which is mounted as a device at /dev/sev. 
+- The policy includes one entry for both attestation tests, as both tests use the same entry point and a superset of environment variables whitelisted by the AttestClient regular expression.
+
+
+### Step by Step Example 
+
+Here is an example of running skr sidecar on confidential ACI. The MAA endpoint is the value of env var [`SkrClientMAAEndpoint`](aci-arm-template.json?plain=1#L55). 
+The managed HSM instance endpoint corresponds to [`SkrClientAKVEndpoint`](aci-arm-template.json?plain=1#L59). We will also import a key into managed HSM under the name [`doc-sample-key-release`](aci-arm-template.json?plain=1#L64)
+
+
+#### 1. Obtain an Attestation Endpoint
+
+If you don't already have a valid attestation endpoint, create a [Microsoft Azure Attestation](https://learn.microsoft.com/en-us/azure/attestation/overview) endpoint to author the attestation token and run the following command to get the endpoint value:
+
+```
+az attestation show --name "<ATTESTATION PROVIDER NAME>" --resource-group "<RESOURCE GROUP>"
+```
+
+Copy the AttestURI endpoint value (sans https://) to the [Attestation Authority endpoint](importkeyconfig.json#L6) in `importkeyconfig.json` and to [SkrClientMAAEndpoint](aci-arm-template.json#L56) and [AttestClientMAAEndpoint](aci-arm-template.json#L106) in `aci-arm-template.json`.
+
+
+#### 2. Generate User Managed Identity 
+
+The user needs to instantiate an Azure Key Vault resource that supports storing keys in an HSM: a [Premium vault](https://learn.microsoft.com/en-us/azure/key-vault/general/overview) or an [MHSM resource](https://docs.microsoft.com/en-us/azure/key-vault/managed-hsm/overview).
+
+After setting up an Azure Key Vault resource, generate a user-assigned managed identity that will be attached to the container group so that the containers have the correct access permissions to Azure services and resources. The managed identity needs *Key Vault Crypto Officer* and *Key Vault Crypto User* roles if using AKV key vault or *Managed HSM Crypto Officer* and *Managed HSM Crypto User* roles for /keys if using AKV managed HSM. More information about creating identities can be found [here.](https://docs.microsoft.com/en-us/azure/active-directory/managed-identities-azure-resources/)
+
+If you already have a user-assigned managed identity with the appropriate access permissions, run the following command to list the managed identities for a resource group:
+
+```
+az identity list -g <RESOURCE GROUP>
+```
+
+Or you can use the following command if you know the name of the managed identity and the resource group:
+
+```
+az identity show -g <RESOURCE GROUP> -n <MANAGED IDENTITY NAME>
+```
+
+Replace [managed-identity-with-right-permissions-to-key-vault](aci-arm-template.json#:~:text=%22%3Cmanaged%2Didentity%2Dwith%2Dright%2Dpermissions%2Dto%2Dkey%2Dvault%3E%22) of `aci-arm-template.json` with the identity ID.
+
+
+#### 3. Populate Image Registry Credentials
+
+Update the [image registry credentials](aci-arm-template.json?plain=1#L123) on the ARM template in order to access a private container registry. The credential could be either a managed identity or username/password. This section is not needed for public images. 
+
+
+#### 4. Obtain the AAD token
+
+The AAD token with permission to AKV/mHSM can be obtained with the following command:
+
+```
+az account get-access-token --resource https://managedhsm.azure.net
+```
+
+Replace [AAD token](importkeyconfig.json#L11) in `importkeyconfig.json` and [SkrClientAKVEndpoint](aci-arm-template.json#L60) in `aci-arm-template.json` with the output accessToken.
+
+
+#### 5. Fill in Key Information
+
+After setting up an [Azure Key Vault resource](#import-key), fill in the `importkeyconfig.json` file with the name of the key to be created and imported into the key vault [Key name](importkeyconfig.json#L3).
+
+Additionally, fill in the optional [key derivation](importkeyconfig.json#L14) for RSA keys and [Key type: `RSA-HSM` or `oct-HSM`](importkeyconfig.json#L4) fields or remove these fields from the `importkeyconfig.json` file.
+
+Copy the key name into [SkrClientKID](aci-arm-template.json#L64) in the `aci-arm-template.json`.
+
+
+#### 6. Generate Security Policy
+
+At this point, the `aci-arm-template.json` file should be filled out except for the `ccepolicy` field. After installing the [Azure `confcom` CLI extension](#policy-generation), run the following command to generate the security policy and include the `--debug-mode` option so that the policy allows users to shell into the container. 
+
+```
+az confcom acipolicygen -a aci-arm-template.json --debug-mode
+```
+
+This should prompt you to automatically populate the [cce policy](aci-arm-template.json#L142) field of `aci-arm-template.json.`
+
+
+#### 7. Generate Security Policy Hash 
+
+Use the tools in this repository to obtain the security hash of the generated policy and the key to be imported into AKV/mHSM. Start by cloning the repository locally:
+
+```
+git clone git@github.com:microsoft/confidential-sidecar-containers.git
+```
+
+Copy the value of the generated `ccePolicy` from the ARM template and at the root of the cloned repo, obtain the sha256 hash of the security policy by running: 
+
+```
+go run tools/securitypolicydigest/main.go -p ccePolicyValue
+```
+
+At the end of the command output, you should see something similar to the following: 
+
+    inittimeData sha-256 digest **aaa4e****cc09d**
+
+Copy the digest and replace the [hash-digest-of-the-security-policy](importkeyconfig.json#L22) string of the `importkeyconfig.json` file.
+
+
+#### 8. Import Keys into mHSM/AKV
+
+Once the key vault resource is ready and the `importkeyconfig.json` file is completely filled out, the user can import `RSA-HSM` or `oct-HSM` keys into it using the `importkey` tool placed under `<parent_repo_dir>/tools/importkey` as discussed in the tools' [readme file](https://github.com/microsoft/confidential-sidecar-containers/tree/main/tools/importkey).
+
+A fake encryption key is used in the command below to see the key get released. To import the key into AKV/mHSM, use the following command:
+
+```
+go run /tools/importkey/main.go -c importkeyconfig.json -kh encryptionKey
+```
+
+Upon successful import completion, you should see something similar to the following: 
+
+```
+[34 71 33 117 113 25 191 84 199 236 137 166 201 103 83 20 203 233 66 236 121 110 223 2 122 99 106 20 22 212 49 224]
+https://accmhsm.managedhsm.azure.net/keys/doc-sample-key-release/8659****0cdff08
+{"version":"0.2","anyOf":[{"authority":"https://sharedeus2.eus2.test.attest.azure.net","allOf":[{"claim":"x-ms-sevsnpvm-hostdata","equals":"aaa7***7cc09d"},{"claim":"x-ms-compliance-status","equals":"azure-compliant-uvm"},{"claim":"x-ms-sevsnpvm-is-debuggable","equals":"false"}]}]}
+```
+
+In this case, use the following commands to verify the key has been successfully imported: 
+
+```
+az account set --subscription "<SUBSCRIPTION>"
+az keyvault key list --hsm-name <MHSM NAME> -o table
+```
+
+#### 9. Deployment
+
+Go to Azure portal and click on `deploy a custom template`, then click `Build your own template in the editor`. By this time, the `aci-arm-template.json` file should be completely filled out. Copy and paste the ARM template into the field start a deployment. Once deployment is done, to verify the key has been successful released, shell into the `skr-sidecar-container` container and see the log.txt and you should see the following log message: 
+
+```
+level=debug msg=Releasing key blob: {doc-sample-key-release}
+```
+
 Alternatively, you can shell into the container `test-skr-client-hsm-skr` and the released key is in keyrelease.out. 