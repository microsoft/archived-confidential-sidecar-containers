--- conflicted
+++ resolved
@@ -2,11 +2,7 @@
 
 on:
   workflow_dispatch:
-<<<<<<< HEAD
   pull_request:
-=======
-  pull_request_target:
->>>>>>> 44ef86ae
     branches:
       - main
     paths:
@@ -46,10 +42,6 @@
             --name ${{ secrets.REGISTRY_NAME }} \
             --username ${{ secrets.REGISTRY_NAME }} \
             --password ${{ secrets.REGISTRY_PASSWORD }}
-<<<<<<< HEAD
-=======
-
->>>>>>> 44ef86ae
       - name: Build Image
         run: docker/skr/build-debug.sh
         
