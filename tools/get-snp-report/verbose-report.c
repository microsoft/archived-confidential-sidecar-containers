/* Copyright (c) Microsoft Corporation.
   Licensed under the MIT License. */

#include <sys/ioctl.h>
#include <sys/types.h>
#include <sys/stat.h>
#include <fcntl.h>
#include <stdio.h>
#include <stdint.h>
#include <string.h>
#include <stdbool.h>
#include <stdlib.h>

#include "snp-attestation.h"
#include "fetch5.h"
#include "fetch6.h"
<<<<<<< HEAD

#include "helpers.h"

// Main expects the hex string representation of the report data as the only argument
// Prints the raw binary format of the report so it can be consumed by the tools under
// the directory internal/guest/attestation

int main(int argc, char *argv[])
{
    bool success = false;
    uint8_t *snp_report_hex;
    const char *report_data_hexstring = "";

    if (argc > 1)
    {
        report_data_hexstring = argv[1];
    }

    if (supportsDevSev())
    {
        success = fetchAttestationReport5(report_data_hexstring, (void *)&snp_report_hex);
    }
    else if (supportsDevSevGuest())
    {
        success = fetchAttestationReport6(report_data_hexstring, (void *)&snp_report_hex);
    }
    else
    {
        fprintf(stderr, "No supported SNP device found\n");
    }

    if (success)
    {
        printReport((const snp_attestation_report *)snp_report_hex);
        exit(0);
    }
=======

#include "helpers.h"

// Main expects the hex string representation of the report data as the only argument
// Prints the raw binary format of the report so it can be consumed by the tools under
// the directory internal/guest/attestation

int main(int argc, char *argv[])
{    
    bool success = false;
    uint8_t *snp_report_hex;
    const char *report_data_hexstring = "";

    if (argc > 1) {
        report_data_hexstring = argv[1];
    }

    if (supportsDevSev()) {
        success = fetchAttestationReport5(report_data_hexstring, (void*) &snp_report_hex);
    } else if (supportsDevSevGuest()) {
        success = fetchAttestationReport6(report_data_hexstring, (void*) &snp_report_hex);
    } else {
        fprintf(stderr, "No supported SNP device found\n");
    }
   
    if (success) {
        printReport((const snp_attestation_report *)snp_report_hex);
        exit(0);
    }
>>>>>>> 1d09a65c
    return 1;
}<|MERGE_RESOLUTION|>--- conflicted
+++ resolved
@@ -14,7 +14,6 @@
 #include "snp-attestation.h"
 #include "fetch5.h"
 #include "fetch6.h"
-<<<<<<< HEAD
 
 #include "helpers.h"
 
@@ -51,36 +50,5 @@
         printReport((const snp_attestation_report *)snp_report_hex);
         exit(0);
     }
-=======
-
-#include "helpers.h"
-
-// Main expects the hex string representation of the report data as the only argument
-// Prints the raw binary format of the report so it can be consumed by the tools under
-// the directory internal/guest/attestation
-
-int main(int argc, char *argv[])
-{    
-    bool success = false;
-    uint8_t *snp_report_hex;
-    const char *report_data_hexstring = "";
-
-    if (argc > 1) {
-        report_data_hexstring = argv[1];
-    }
-
-    if (supportsDevSev()) {
-        success = fetchAttestationReport5(report_data_hexstring, (void*) &snp_report_hex);
-    } else if (supportsDevSevGuest()) {
-        success = fetchAttestationReport6(report_data_hexstring, (void*) &snp_report_hex);
-    } else {
-        fprintf(stderr, "No supported SNP device found\n");
-    }
-   
-    if (success) {
-        printReport((const snp_attestation_report *)snp_report_hex);
-        exit(0);
-    }
->>>>>>> 1d09a65c
     return 1;
 }