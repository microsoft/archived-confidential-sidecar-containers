--- conflicted
+++ resolved
@@ -52,29 +52,6 @@
 	KeyOps  []string `json:"key_ops,omitempty"`
 	K       string   `json:"k"`
 	KeySize int      `json:"key_size"`
-<<<<<<< HEAD
-}
-
-type RSAKey struct {
-	KTY    string   `json:"kty"`
-	KeyOps []string `json:"key_ops"`
-	D      string   `json:"d"`
-	DP     string   `json:"dp"`
-	DQ     string   `json:"dq"`
-	E      string   `json:"e"`
-	N      string   `json:"n"`
-	P      string   `json:"p"`
-	Q      string   `json:"q"`
-	QI     string   `json:"qi"`
-}
-
-type OctKey struct {
-	KTY     string   `json:"kty"`
-	KeyOps  []string `json:"key_ops,omitempty"`
-	K       string   `json:"k"`
-	KeySize int      `json:"key_size"`
-=======
->>>>>>> 627c5fbc
 }
 
 func main() {
